--- conflicted
+++ resolved
@@ -160,11 +160,7 @@
             text,
             dxfattribs=dxfattr).set_placement(
                 (location[0],location[1]),
-<<<<<<< HEAD
-                align=align
-=======
                 align=alignment
->>>>>>> 23575b00
             )
 
     def display(self):
