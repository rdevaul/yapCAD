--- conflicted
+++ resolved
@@ -48,14 +48,8 @@
     jigsaw=makeJigsawPiece(poly=True)
     bigc= Circle(point(0,0,0),20)
     nb = Boolean('union',[logopoly,bigc])
-<<<<<<< HEAD
     nb.translate(point(0,-50))
     docGeomList.append(nb.geom)
-=======
-    nb = nb.scale(0.8,poly=True)
-    nb = nb.translate(point(0,-50),poly=True)
-    docGeomList.append(nb.geom())
->>>>>>> 23575b00
 
     nb = Boolean('difference',[jigsaw,nb])
     
@@ -84,8 +78,11 @@
     else:
         dd.linecolor = 'aqua'
     dd.draw(geom2)
-    dd.linecolor = 'red'
-    dd.draw(translate(geom,point(0,0,5)))
+    if renderOgl:
+        dd.linecolor = 'red'
+        dd.draw(translate(geom,point(0,0,5)))
+    else:
+        dd.draw(geom)
 
     if not renderOgl:
         dd.layer = 'DOCUMENTATION'
